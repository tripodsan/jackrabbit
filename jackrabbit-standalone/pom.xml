--- conflicted
+++ resolved
@@ -26,11 +26,7 @@
   <parent>
     <groupId>org.apache.jackrabbit</groupId>
     <artifactId>jackrabbit-parent</artifactId>
-<<<<<<< HEAD
-    <version>2.2-SNAPSHOT</version>
-=======
     <version>2.1.1</version>
->>>>>>> 3ace887b
     <relativePath>../jackrabbit-parent/pom.xml</relativePath>
   </parent>
   <artifactId>jackrabbit-standalone</artifactId>
@@ -56,7 +52,7 @@
               org.apache.jackrabbit.standalone
             </Export-Package>
             <Embed-Dependency>
-              *;inline=*.txt|*.html|*.jsp|*.xml|*.jar|*.properties|remoting/**|bootstrap/**|javax/**|repackage/**|images/**|com/**|ch/**|jline/**|Resources/**|css/**|schema*/**|EDU/**|error/**|org/**|META-INF/*.tld|META-INF/maven/**|META-INF/services/**|WEB-INF/config.xml|WEB-INF/*.properties|WEB-INF/templates/**
+              *;inline=*.txt|*.html|*.jsp|*.xml|*.jar|*.properties|remoting/**|bootstrap/**|javax/**|repackage/**|images/**|com/**|jline/**|Resources/**|css/**|schema*/**|EDU/**|error/**|org/**|META-INF/*.tld|META-INF/maven/**|META-INF/services/**|WEB-INF/config.xml|WEB-INF/*.properties|WEB-INF/templates/**
             </Embed-Dependency>
             <Embed-Transitive>true</Embed-Transitive>
             <Main-Class>org.apache.jackrabbit.standalone.Main</Main-Class>
@@ -75,31 +71,19 @@
     <dependency>
       <groupId>org.apache.jackrabbit</groupId>
       <artifactId>jackrabbit-webapp</artifactId>
-<<<<<<< HEAD
-      <version>2.2-SNAPSHOT</version>
-=======
       <version>2.1.1</version>
->>>>>>> 3ace887b
       <type>war</type>
     </dependency>
     <dependency>
       <groupId>org.apache.jackrabbit</groupId>
       <artifactId>jackrabbit-webapp</artifactId>
-<<<<<<< HEAD
-      <version>2.2-SNAPSHOT</version>
-=======
       <version>2.1.1</version>
->>>>>>> 3ace887b
       <type>jar</type>
     </dependency>
     <dependency>
       <groupId>org.apache.jackrabbit</groupId>
       <artifactId>jackrabbit-jcr2dav</artifactId>
-<<<<<<< HEAD
-      <version>2.2-SNAPSHOT</version>
-=======
       <version>2.1.1</version>
->>>>>>> 3ace887b
     </dependency>
     <dependency>
       <groupId>org.mortbay.jetty</groupId>
