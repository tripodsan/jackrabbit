--- conflicted
+++ resolved
@@ -27,11 +27,7 @@
   <parent>
     <groupId>org.apache.jackrabbit</groupId>
     <artifactId>jackrabbit-parent</artifactId>
-<<<<<<< HEAD
-    <version>2.2-SNAPSHOT</version>
-=======
     <version>2.1.1</version>
->>>>>>> 3ace887b
     <relativePath>jackrabbit-parent/pom.xml</relativePath>
   </parent>
 
@@ -137,12 +133,7 @@
                         <include name="*.?ar" />
                       </fileset>
                     </checksum>
-<<<<<<< HEAD
-                    <checksum file="${basedir}/target/${project.version}/jackrabbit-${project.version}-src.zip"
-                              algorithm="SHA1" property="checksum"/>
-=======
                     <checksum file="${basedir}/target/${project.version}/jackrabbit-${project.version}-src.zip" algorithm="SHA1" property="checksum" />
->>>>>>> 3ace887b
                     <echo file="${basedir}/target/vote.txt">
 From: ${username}@apache.org
 To: dev@jackrabbit.apache.org
@@ -169,11 +160,7 @@
                     <echo>
 The release candidate has been prepared in:
 
-<<<<<<< HEAD
-    ${basedir}/target/${project.version}
-=======
     ${basedir}/target/{$project.version}
->>>>>>> 3ace887b
 
 Please deploy it to people.apache.org like this:
 
@@ -191,8 +178,18 @@
             <dependencies>
               <dependency>
                  <groupId>org.apache.ant</groupId>
-                 <artifactId>ant-nodeps</artifactId>
-                 <version>1.8.1</version>
+                 <artifactId>ant-optional</artifactId>
+                 <version>1.7.1</version>
+               </dependency>
+              <dependency>
+                 <groupId>org.apache.ant</groupId>
+                 <artifactId>ant-jsch</artifactId>
+                 <version>1.7.1</version>
+               </dependency>
+              <dependency>
+                 <groupId>com.jcraft</groupId>
+                 <artifactId>jsch</artifactId>
+                 <version>0.1.42</version>
                </dependency>
             </dependencies>
           </plugin>
